--- conflicted
+++ resolved
@@ -35,53 +35,23 @@
     model::M
     re::R
     p::P
-<<<<<<< HEAD
     st::NamedTuple
 
     function HamiltonianNN(model::LuxCore.AbstractExplicitLayer; p = nothing, st = NamedTuple())
         re = nothing
         return new{typeof(model), typeof(re), typeof(p)}(model, re, p, st)
     end
-=======
 end
 
-function HamiltonianNN(model; p=nothing)
-    _p, re = Flux.destructure(model)
-    p === nothing && (p = _p)
-    return HamiltonianNN{typeof(model),typeof(re),typeof(p)}(model, re, p)
-end
-
-function HamiltonianNN(model::LuxCore.AbstractExplicitLayer; p=nothing)
-    @assert p === nothing
-    return HamiltonianNN{typeof(model),Nothing,Nothing}(model, nothing, nothing)
->>>>>>> 94e40924
-end
-
-function _hamiltonian_forward(re, p, x)
-<<<<<<< HEAD
-    H = Zygote.gradient(x -> sum(re(p)(x)), x)[1]
-=======
-    H = only(Zygote.gradient(x -> sum(re(p)(x)), x))
-    n = size(x, 1) ÷ 2
-    return vcat(selectdim(H, 1, (n+1):2n), -selectdim(H, 1, 1:n))
-end
-
-(hnn::HamiltonianNN)(x, p=hnn.p) = _hamiltonian_forward(hnn.re, p, x)
-
-function (hnn::HamiltonianNN{<:LuxCore.AbstractExplicitLayer})(x, ps, st)
+function (hnn::HamiltonianNN{<:LuxCore.AbstractExplicitLayer})(x, ps=hnn.p, st=hnn.st)
     (_, st), pb_f = Zygote.pullback(x) do x
         y, st_ = hnn.model(x, ps, st)
         return sum(y), st_
     end
     H = only(pb_f((one(eltype(x)), nothing)))
->>>>>>> 94e40924
     n = size(x, 1) ÷ 2
     return vcat(selectdim(H, 1, (n+1):2n), -selectdim(H, 1, 1:n)), st
 end
-<<<<<<< HEAD
-(hnn::HamiltonianNN)(x, p = hnn.p) = _hamiltonian_forward(hnn.model, p, x)
-=======
->>>>>>> 94e40924
 
 """
 Contructs a Neural Hamiltonian DE Layer for solving Hamiltonian Problems
@@ -109,39 +79,21 @@
     kwargs::K
 end
 
-<<<<<<< HEAD
-    function NeuralHamiltonianDE(model, tspan, args...; p = nothing, st = NamedTuple(), kwargs...)
-        hnn = HamiltonianNN(model, p=p, st=st)
-        new{typeof(hnn.model), typeof(hnn.p), typeof(hnn.re),
-            typeof(tspan), typeof(args), typeof(kwargs)}(
-            hnn, hnn.p, hnn.st, tspan, args, kwargs)
-    end
-
-    function NeuralHamiltonianDE(hnn::HamiltonianNN{M,RE,P}, tspan, args...;
-                                 p = hnn.p, st=hnn.st, kwargs...) where {M,RE,P}
-        new{M, P, RE, typeof(tspan), typeof(args),
-            typeof(kwargs)}(hnn, p, st, tspan, args, kwargs)
-    end
-end
-
-function (nhde::NeuralHamiltonianDE)(x,p,st)
-=======
 # TODO: Make sensealg an argument
-function NeuralHamiltonianDE(model, tspan, args...; p=nothing, kwargs...)
-    hnn = HamiltonianNN(model, p=p)
-    return NeuralHamiltonianDE{typeof(hnn.model),typeof(hnn.p),typeof(hnn.re),
-        typeof(tspan),typeof(args),typeof(kwargs)}(
-        hnn, hnn.p, tspan, args, kwargs)
+function NeuralHamiltonianDE(model, tspan, args...; p = nothing, st = NamedTuple(), kwargs...)
+    hnn = HamiltonianNN(model, p=p, st=st)
+    NeuralHamiltonianDE{typeof(hnn.model), typeof(hnn.p), typeof(hnn.re),
+        typeof(tspan), typeof(args), typeof(kwargs)}(
+        hnn, hnn.p, hnn.st, tspan, args, kwargs)
 end
 
 function NeuralHamiltonianDE(hnn::HamiltonianNN{M,RE,P}, tspan, args...;
-    p=hnn.p, kwargs...) where {M,RE,P}
-    return NeuralHamiltonianDE{M,P,RE,typeof(tspan),typeof(args),
-        typeof(kwargs)}(hnn, hnn.p, tspan, args, kwargs)
+                             p = hnn.p, st=hnn.st, kwargs...) where {M,RE,P}
+    NeuralHamiltonianDE{M, P, RE, typeof(tspan), typeof(args),
+        typeof(kwargs)}(hnn, p, st, tspan, args, kwargs)
 end
 
-function (nhde::NeuralHamiltonianDE)(x, p=nhde.p)
->>>>>>> 94e40924
+function (nhde::NeuralHamiltonianDE)(x,p=nhde.p,st=nhde.st)
     function neural_hamiltonian!(du, u, p, t)
         du .= reshape(nhde.model(u, p, st), size(du))
     end
