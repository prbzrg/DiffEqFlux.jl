abstract type CNFLayer <: Function end
Flux.trainable(m::CNFLayer) = (m.p,)
<<<<<<< HEAD
=======

>>>>>>> b8623a40
"""
Constructs a continuous-time recurrant neural network, also known as a neural
ordinary differential equation (neural ODE), with a fast gradient calculation
via adjoints [1] and specialized for density estimation based on continuous
normalizing flows (CNF) [2]. At a high level this corresponds to the following steps:

1. Parametrize the variable of interest x(t) as a function f(z,θ,t) of a base variable z(t) with known density p_z;
2. Use the transformation of variables formula to predict the density p_x as a function of the density p_z and the trace of the Jacobian of f;
3. Choose the parameter θ to minimize a loss function of p_x (usually the negative likelihood of the data);

After these steps one may use the NN model and the learned θ to predict the density p_x for new values of x.

```julia
NeuralODE(model,basedist=nothing,monte_carlo=false,tspan,args...;kwargs...)
```
Arguments:
- `model`: A Chain neural network that defines the ̇x.
- `basedist`: Distribution of the base variable. Set to the unit normal by default.
- `monte_carlo`: Method for calculating the trace of the Jacobian. The default monte_carlo = false calculates the Jacobian and its trace directly. monte_carlo = true uses the stochastic approach presented in [3] to provide an unbiased estimate for the trace.
- `tspan`: The timespan to be solved on.
- `kwargs`: Additional arguments splatted to the ODE solver. See the
  [Common Solver Arguments](https://docs.sciml.ai/dev/basics/common_solver_opts/)
  documentation for more details.
Ref
[1]L. S. Pontryagin, Mathematical Theory of Optimal Processes. CRC Press, 1987.
[2]R. T. Q. Chen, Y. Rubanova, J. Bettencourt, D. Duvenaud. Neural Ordinary Differential Equations. arXiv preprint at arXiv1806.07366, 2019.
[3]W. Grathwohl, R. T. Q. Chen, J. Bettencourt, I. Sutskever, D. Duvenaud. FFJORD: Free-Form Continuous Dynamic For Scalable Reversible Generative Models. arXiv preprint at arXiv1810.01367, 2018.

"""
struct FFJORD{M,P,RE,Distribution,Bool,T,A,K} <: CNFLayer
    model::M
    p::P
    re::RE
    basedist::Distribution
    monte_carlo::Bool
    tspan::T
    args::A
    kwargs::K

    function FFJORD(model,tspan,args...;p = nothing,basedist=nothing,monte_carlo=false,kwargs...)
        _p,re = Flux.destructure(model)
        if p === nothing
            p = _p
        end
        if basedist === nothing
            size_input = size(model[1].W)[2]
            basedist = MvNormal(zeros(size_input), I + zeros(size_input,size_input))
        end
        new{typeof(model),typeof(p),typeof(re),typeof(basedist),
            typeof(monte_carlo),typeof(tspan),typeof(args),typeof(kwargs)}(
            model,p,re,basedist,monte_carlo,tspan,args,kwargs)
    end
end

function jacobian_fn(f, x::AbstractVector)
   y::AbstractVector, back = Zygote.pullback(f, x)
   ȳ(i) = [i == j for j = 1:length(y)]
   vcat([transpose(back(ȳ(i))[1]) for i = 1:length(y)]...)
 end

function ffjord(du,u,p,t,re,monte_carlo,e)
    z = @view u[1:end-1]
    m = re(p)
    if monte_carlo
        _, back = Zygote.pullback(m,z)
        eJ = back(e)[1]
        trace_jac = (eJ.*e)[1]
    else
        J = jacobian_fn(m, z)
        trace_jac = length(z) == 1 ? sum(J) : tr(J)
    end
    du[1:end-1] = m(z)
    du[end] = -trace_jac
end

function (n::FFJORD)(x,p=n.p,monte_carlo=n.monte_carlo)
    e = monte_carlo ? randn(Float32,length(x)) : nothing
    ffjord_ = (du,u,p,t)->ffjord(du,u,p,t,n.re,monte_carlo,e)
    prob = ODEProblem{true}(ffjord_,vcat(x,0f0),n.tspan,p)
    pred = solve(prob,n.args...;n.kwargs...)[:,end]
    pz = n.basedist
    z = pred[1:end-1]
    delta_logp = pred[end]
    logpz = log.(pdf(pz, z))
    logpx = logpz .- delta_logp
    return logpx[1]
end<|MERGE_RESOLUTION|>--- conflicted
+++ resolved
@@ -1,9 +1,6 @@
 abstract type CNFLayer <: Function end
 Flux.trainable(m::CNFLayer) = (m.p,)
-<<<<<<< HEAD
-=======
 
->>>>>>> b8623a40
 """
 Constructs a continuous-time recurrant neural network, also known as a neural
 ordinary differential equation (neural ODE), with a fast gradient calculation
