--- conflicted
+++ resolved
@@ -13,17 +13,6 @@
     pages=[
         "Home" => "index.md",
         "Tutorials" => Any[
-<<<<<<< HEAD
-            "examples/LV-ODE.md",
-            "examples/LV-stochastic.md",
-            "examples/LV-Flux.md",
-            "examples/LV-delay.md",
-            "examples/NN-ODE.md",
-            "examples/Augmented-NN-ODE.md",
-            "examples/NeuralODE_Flux.md",
-            "examples/Supervised-NN-ODE-MNIST.md",
-            "examples/NN-CNF.md",
-=======
             "examples/optimization_ode.md",
             "examples/optimization_sde.md",
             "examples/lotka_volterra.md",
@@ -31,8 +20,8 @@
             "examples/neural_ode_sciml.md",
             "examples/neural_ode_flux.md",
             "examples/mnist_neural_ode.md",
+	    "examples/augmented_neural_ode.md",
             "examples/normalizing_flows.md",
->>>>>>> f1ee35ce
             "examples/local_minima.md",
             "examples/neural_sde.md",
             "examples/optimal_control.md",
